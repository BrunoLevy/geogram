--- conflicted
+++ resolved
@@ -64,7 +64,6 @@
      * \brief Symbolic constants for GEO::initialize()
      */
     enum {
-<<<<<<< HEAD
         /// Do not install error handlers
         GEOGRAM_INSTAL_NONE = 0,
         /// Install Geogram's signal handlers
@@ -83,11 +82,7 @@
                             | GEOGRAM_INSTALL_ERRNO
                             | GEOGRAM_INSTALL_FPE
                             | GEOGRAM_INSTALL_BIBLIO
-=======
-    GEOGRAM_NO_HANDLER = 0,
-    GEOGRAM_INSTALL_HANDLERS = 1
->>>>>>> 40aaa4fb
-    };
+     };
 
     /**
      * \brief Initialize Geogram
